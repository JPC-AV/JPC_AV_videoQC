--- conflicted
+++ resolved
@@ -4,11 +4,7 @@
 
 [project]
 name = "AV_Spex"
-<<<<<<< HEAD
-version = "0.4.5.0"
-=======
 version = "0.5.0.0"
->>>>>>> 3d599427
 description = "A Python project written for NMAAHC media conservation lab"
 readme = "README.md"
 license = {file = "LICENSE"}
