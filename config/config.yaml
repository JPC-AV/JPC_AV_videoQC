filename_values:
  Collection: '2012_79'
  MediaType: '2'
  ObjectID: \d{3}_\d{1}[a-zA-Z]
  DigitalGeneration: PM
  FileExtension: mkv
mediainfo_values:
  expected_general:
    File extension: mkv
    Format: Matroska
    Overall bit rate mode: Variable
  expected_video:
    Format: FFV1
    Format settings GOP: N=1
    Codec ID: V_MS/VFW/FOURCC / FFV1
    Width: 720 pixels
    Height: 486 pixels
    Pixel aspect ratio: '0.900'
    Display aspect ratio: '4:3'
    Frame rate mode: Constant
    Frame rate: '29.970'
    Standard: NTSC
    Color space: YUV
    Chroma subsampling: '4:2:2'
    Bit depth: 10 bits
    Scan type: Interlaced
    Scan order: Bottom Field First
    Compression mode: Lossless
    Color primaries: BT.601 NTSC
    colour_primaries_Source: Container
    Transfer characteristics: BT.709
    transfer_characteristics_Source: Container
    Matrix coefficients: BT.601
    MaxSlicesCount: '24'
    ErrorDetectionType: Per slice
  expected_audio:
    Format:
    - FLAC
    - PCM
    Channel(s): 2 channels
    Sampling rate: 48.0 kHz
    Bit depth: 24 bits
    Compression mode: Lossless
exiftool_values:
  File Type: MKV
  File Type Extension: mkv
  MIME Type: video/x-matroska
  Video Frame Rate: '29.97'
  Image Width: '720'
  Image Height: '486'
  Video Scan Type: Interlaced
  Display Width: '4'
  Display Height: '3'
  Display Unit: Display Aspect Ratio
  Codec ID:
  - A_FLAC
  - A_PCM/INT/LIT
  Audio Channels: '2'
  Audio Sample Rate: '48000'
  Audio Bits Per Sample: '24'
ffmpeg_values:
  video_stream:
    codec_name: ffv1
    codec_long_name: 'FFmpeg video codec #1'
    codec_type: video
    codec_tag_string: FFV1
    codec_tag: '0x31564646'
    width: '720'
    height: '486'
    display_aspect_ratio: '4:3'
    pix_fmt: yuv422p10le
    color_space: smpte170m
    color_transfer: bt709
    color_primaries: smpte170m
    field_order: bt
    bits_per_raw_sample: '10'
  audio_stream:
    codec_name:
    - flac
    - pcm_s24le
    codec_long_name:
    - FLAC (Free Lossless Audio Codec)
    - PCM signed 24-bit little-endian
    codec_type: audio
    codec_tag: '0x0000'
    sample_fmt: s32
    sample_rate: '48000'
    channels: '2'
    channel_layout: stereo
    bits_per_raw_sample: '24'
  format:
    format_name: matroska webm
    format_long_name: Matroska / WebM
    tags:
      creation_time:
      ENCODER:
      TITLE:
  ##  Re: ENCODER_SETTINGS 'device fields' below:
  ##  Source VTR, TBC, Framesync, ADC, Capture Device, and Computer are required fields
  ##  Subfields under these devices should be in this format:
   #    Source VTR:
   #    - model name
   #    - serial number 
   #    - video signal type (Composite, SDI, etc.) 
   #    - audio connector type (XLR, RCA, etc.)
      ENCODER_SETTINGS:
        Source VTR:
        - Sony BVH3100
        - SN 10525
        - composite
        - analog balanced
        TBC/Framesync:
        - Sony BVH3100
        - SN 10525
        - composite
        - analog balanced
        ADC:
        - Leitch DPS575 with flash firmware h2.16
        - SN 15230
        - SDI
        - embedded
        Capture Device:
        - Blackmagic Design UltraStudio 4K Extreme
        - SN B022159
        - Thunderbolt
        Computer:
        - 2023 Mac Mini
        - Apple M2 Pro chip
        - SN H9HDW53JMV
        - OS 14.5
        - vrecord v2023-08-07
        - ffmpeg
      DESCRIPTION:
      ORIGINAL MEDIA TYPE:
      ENCODED_BY:
mediatrace:
  COLLECTION:
  TITLE:
  CATALOG_NUMBER:
  DESCRIPTION:
  DATE_DIGITIZED:
  ENCODER_SETTINGS:
    Source VTR:
    - Sony BVH3100
    - SN 10525
    - composite
    - analog balanced
    TBC/Framesync:
    - Sony BVH3100
    - SN 10525
    - composite
    - analog balanced
    ADC:
    - Leitch DPS575 with flash firmware h2.16
    - SN 15230
    - SDI
    - embedded
    Capture Device:
    - Blackmagic Design UltraStudio 4K Extreme
    - SN B022159
    - Thunderbolt
    Computer:
    - 2023 Mac Mini
    - Apple M2 Pro chip
    - SN H9HDW53JMV
    - OS 14.5
    - vrecord v2023-08-07
    - ffmpeg
  ENCODED_BY:
  ORIGINAL_MEDIA_TYPE:
  DATE_TAGGED:
  TERMS_OF_USE:
  _TECHNICAL_NOTES:
  _ORIGINAL_FPS:
qct-parse:
  content:
    silence:
      Overall_Min_level: 0.001900, lt
      Overall_Max_level: 0.001900, lt
      Overall_Mean_difference: 0.009, lt
    allBlack:
      YMAX: 300, lt
      YHIGH: 115, lt
      YLOW: 97, lt
      YMIN: 6.5, lt
    static:
      YMIN: 5, lt
      YLOW: 6, lt
      YAVG: 240, lt
      YMAX: 1018, gt
      YDIF: 260, gt
      ULOW: 325, gt
      UAVG: 509, gt
      UHIGH: 695, lt
      UMAX: 990, gt
      UDIF: 138, gt
      VMIN: 100, lt
      VLOW: 385, gt
      VAVG: 500, gt
      VHIGH: 650, lt
      VMAX: 940, gt
      VDIF: 98, gt
  profiles:
    default:
      YLOW: 64
      YHIGH: 940
      ULOW: 64
      UHIGH: 940
      VLOW: 0
      VHIGH: 1023
      SATMAX: 181.02
      TOUT: 0.009
      VREP: 0.03
    highTolerance:
      YLOW: 40
      YMAX: 1000
      UMIN: 64
      UMAX: 1000
      VMIN: 0
      VMAX: 1023
      SATMAX: 181.02
      TOUT: 0.009
      VREP: 0.03
    midTolerance:
      YLOW: 40
      YMAX: 980
      UMIN: 64
      UMAX: 980
      VMIN: 0
      VMAX: 1023
      SATMAX: 181.02
      TOUT: 0.009
      VREP: 0.03
    lowTolerance:
      YLOW: 64
      YMAX: 940
      UMIN: 64
      UMAX: 940
      VMIN: 0
      VMAX: 1023
      SATMAX: 181.02
      TOUT: 0.009
      VREP: 0.03
  fullTagList:
    YMIN:
    YLOW:
    YAVG:
    YHIGH:
    YMAX:
    UMIN:
    ULOW:
    UAVG:
    UHIGH:
    UMAX:
    VMIN:
    VLOW:
    VAVG:
    VHIGH:
    VMAX:
    SATMIN:
    SATLOW:
    SATAVG:
    SATHIGH:
    SATMAX:
    HUEMED:
    HUEAVG:
    YDIF:
    UDIF:
    VDIF:
    TOUT:
    VREP:
    BRNG:
    mse_y:
    mse_u:
    mse_v:
    mse_avg:
    psnr_y:
    psnr_u:
    psnr_v:
    psnr_avg:
    Overall_Min_level:
    Overall_Max_level:
  color_bar_keys:
    YMAX:
    YMIN:
    UMIN:
    UMAX:
<<<<<<< HEAD
    VMIN: 
    VMAX: 
    SATMIN: 
=======
    VMIN:
    VMAX:
    SATMIN:
>>>>>>> 8cc63cff
    SATMAX:
  smpte_color_bars:
    YMAX: 940
    YMIN: 28
    UMIN: 148
    UMAX: 876
    VMIN: 124
    VMAX: 867
    SATMIN: 0
    SATMAX: 405<|MERGE_RESOLUTION|>--- conflicted
+++ resolved
@@ -285,15 +285,9 @@
     YMIN:
     UMIN:
     UMAX:
-<<<<<<< HEAD
-    VMIN: 
-    VMAX: 
-    SATMIN: 
-=======
     VMIN:
     VMAX:
     SATMIN:
->>>>>>> 8cc63cff
     SATMAX:
   smpte_color_bars:
     YMAX: 940
