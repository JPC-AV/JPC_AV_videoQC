#!/usr/bin/env python
# -*- coding: utf-8 -*-

import os
import subprocess
import sys
import logging
import csv
import shutil
import argparse
import importlib.metadata
import time
import toml
from art import art, text2art
from datetime import datetime
<<<<<<< HEAD
=======
from dataclasses import dataclass
from typing import List, Optional, Any

>>>>>>> 3d599427
from PyQt6.QtWidgets import (
    QApplication
)

from .utils.log_setup import logger
from .utils.deps_setup import required_commands, check_external_dependency, check_py_version
from .utils.find_config import config_path, command_config, yaml
from .utils import yaml_profiles
from .utils.generate_report import write_html_report
from .utils.gui_setup import ConfigWindow, MainWindow
from .checks.fixity_check import check_fixity, output_fixity
from .checks.filename_check import is_valid_filename
from .checks.mediainfo_check import parse_mediainfo
from .checks.mediatrace_check import parse_mediatrace
from .checks.exiftool_check import parse_exiftool
from .checks.ffprobe_check import parse_ffprobe
from .checks.embed_fixity import extract_tags, extract_hashes, embed_fixity, validate_embedded_md5
from .checks.make_access import make_access_file
from .checks.qct_parse import run_qctparse


@dataclass
class ParsedArguments:
    source_directories: List[str]
    selected_profile: Optional[Any]
    tool_names: List[str]
    sn_config_changes: Optional[Any]
    fn_config_changes: Optional[Any]
    print_config_profile: bool
    dry_run_only: bool
    save_config_type: Optional[Any]
    user_profile_config: Optional[str]
    tools_on_names: List[str]
    tools_off_names: List[str]
    gui: Optional[Any]


AVAILABLE_TOOLS = ["exiftool", "ffprobe", "mediaconch", "mediainfo", "mediatrace", "qctools"]


PROFILE_MAPPING = {
    "step1": yaml_profiles.profile_step1,
    "step2": yaml_profiles.profile_step2,
    "off": yaml_profiles.profile_allOff
}


SIGNALFLOW_MAPPING = {
    "JPC_AV_SVHS": yaml_profiles.JPC_AV_SVHS,
    "BVH3100": yaml_profiles.BVH3100
}


FILENAME_MAPPING = {
    "jpc": yaml_profiles.JPCAV_filename,
    "bowser": yaml_profiles.bowser_filename
}


def check_directory(source_directory, video_id):
    """
    Checks whether the base name of a directory matches the given video_id.
    
    Args:
        source_directory (str): The path to the directory.
        video_id (str): The expected video ID to match.

    Returns:
        bool: True if the directory name matches the video_id, otherwise False.
    """
    directory_name = os.path.basename(source_directory)
    if directory_name.startswith(video_id):
        logger.info(f'Directory name "{directory_name}" correctly matches video file name "{video_id}".\n')
        return True
    else:
        logger.critical(f'Directory name "{directory_name}" does not correctly match the expected "{video_id}".\n')
        return False


def make_qc_output_dir(source_directory, video_id):
    '''
    Creates output directory for metadata files
    '''

    destination_directory = os.path.join(source_directory, f'{video_id}_qc_metadata')

    if not os.path.exists(destination_directory):
        os.makedirs(destination_directory)

    logger.debug(f'Metadata files will be written to {destination_directory}\n')

    return destination_directory


def make_report_dir(source_directory, video_id):
    '''
    Creates output directory for metadata files
    '''

    report_directory = os.path.join(source_directory, f'{video_id}_report_csvs')

    if os.path.exists(report_directory):
        shutil.rmtree(report_directory)
    os.makedirs(report_directory)

    logger.debug(f'Report files will be written to {report_directory}\n')

    return report_directory


def run_command(command, input_path, output_type, output_path):
    '''
    Run a shell command with 4 variables: command name, path to the input file, output type (often '>'), path to the output file
    '''

    # Get the current PATH environment variable
    env = os.environ.copy()
    env['PATH'] = '/usr/local/bin:' + env.get('PATH', '')

    full_command = f"{command} \"{input_path}\" {output_type} {output_path}"

    logger.debug(f'Running command: {full_command}\n')
    subprocess.run(full_command, shell=True, env=env)


def run_mediatrace_command(command, input_path):
    '''
    Run a shell command with 4 variables: command name, path to the input file, output type (often '>'), path to the output file
    '''

    # Get the current PATH environment variable
    env = os.environ.copy()
    env['PATH'] = '/usr/local/bin:' + env.get('PATH', '')

    full_command = f"{command} \"{input_path}\" "

    logger.debug(f'Running mediainfo to generate MediaTrace XML: {full_command}')
    output = subprocess.run(full_command, shell=True, capture_output=True)

    return output


def move_vrec_files(directory, video_id):
    vrecord_files_found = False

    # Create the target directory path
    vrecord_directory = os.path.join(directory, f'{video_id}_vrecord_metadata')

    # Check if the vrecord directory already exists and contains the expected files
    if os.path.exists(vrecord_directory):
        expected_files = [
            '_QC_output_graphs.jpeg',
            '_vrecord_input.log',
            '_capture_options.log',
            '.mkv.qctools.mkv',
            '.framemd5'
        ]

        # Check if at least one expected file is in the vrecord directory
        if any(filename.endswith(ext) for ext in expected_files for filename in os.listdir(vrecord_directory)):
            logger.debug(f"Existing vrecord files found in {os.path.basename(directory)}/{os.path.basename(vrecord_directory)}\n")
            return

    # Iterate through files in the directory
    for filename in os.listdir(directory):
        file_path = os.path.join(directory, filename)

        # Check if the file matches the naming convention
        if (
            os.path.isfile(file_path)
            and filename.endswith(('_QC_output_graphs.jpeg', '_vrecord_input.log', '_capture_options.log', '.mkv.qctools.mkv', '.framemd5'))
        ):
            # Create the target directory if it doesn't exist
            vrecord_directory = os.path.join(directory, f'{video_id}_vrecord_metadata')
            os.makedirs(vrecord_directory, exist_ok=True)
            # Move the file to the target directory
            new_path = os.path.join(vrecord_directory, filename)
            shutil.move(file_path, new_path)
            # logger.debug(f'Moved vrecord file: {filename} to directory: {os.path.basename(vrecord_directory)}')
            vrecord_files_found = True

    # Check if any matching files were found to create the directory
    if vrecord_files_found:
        logger.debug(f"Files generated by vrecord found. '{video_id}_vrecord_metadata' directory created and files moved.\n")
    else:
        logger.debug("No vrecord files found.\n")


def find_mkv(source_directory):
    # Create empty list to store any found mkv files
    found_mkvs = []
    for filename in os.listdir(source_directory):
        if filename.lower().endswith('.mkv'):
            if 'qctools' not in filename.lower():
                found_mkvs.append(filename)
    # check if found_mkvs is more than one
    if found_mkvs:
        if len(found_mkvs) == 1:
            video_path = os.path.join(source_directory, found_mkvs[0])
            logger.info(f'Input video file found in {source_directory}: {video_path}\n')
        else:
            logger.critical(f'More than 1 mkv found in {source_directory}: {found_mkvs}\n')
            return None
    else:
        logger.critical(f"Error: No mkv video file found in the directory: {source_directory}\n")
        return None

    return video_path


def write_to_csv(diff_dict, tool_name, writer):
    for key, values in diff_dict.items():
        actual_value, expected_value = values
        writer.writerow({
            'Metadata Tool': tool_name,
            'Metadata Field': key,
            'Expected Value': expected_value,
            'Actual Value': actual_value
        })


def format_config_value(value, indent=0, is_nested=False):
    """
    Recursively formats dictionaries and lists for better presentation.
    """
    spacer = " " * indent
    formatted_str = ""

    if isinstance(value, dict):
        # Only add a newline before nested dictionaries, not for top-level keys
        if is_nested:
            formatted_str += "\n"
        for nested_key, nested_value in value.items():
            formatted_str += f"{spacer}{nested_key}: {format_config_value(nested_value, indent + 2, is_nested=True)}\n"
        return formatted_str
    elif isinstance(value, list):
        # Join list elements with commas, no brackets
        formatted_str = f"{', '.join(str(item) for item in value)}"
        return formatted_str
    elif value == 'yes':
        return "✅"  # Inline formatting for 'yes'
    elif value == 'no':
        return "❌"  # Inline formatting for 'no'
    else:
        # Handle non-dictionary, non-list values directly
        return f"{value}"
    
    
def update_yaml_configs(selected_profile, tool_names, tools_on_names, tools_off_names, 
                        sn_config_changes, fn_config_changes, save_config_type, 
                        user_profile_config):
    """Updates YAML configuration files based on provided parameters."""
    if selected_profile:
        yaml_profiles.apply_profile(command_config, selected_profile)
        logger.info(f'command_config.yaml updated to match selected tool profile\n')

    if tool_names:
        yaml_profiles.apply_by_name(command_config, tool_names)

    if tools_on_names:
        yaml_profiles.toggle_on(command_config, tools_on_names)

    if tools_off_names:
        yaml_profiles.toggle_off(command_config, tools_off_names)

    if sn_config_changes:
        yaml_profiles.update_config(config_path, 'ffmpeg_values.format.tags.ENCODER_SETTINGS', sn_config_changes)
        yaml_profiles.update_config(config_path, 'mediatrace.ENCODER_SETTINGS', sn_config_changes)

    if fn_config_changes:
        yaml_profiles.update_config(config_path, 'filename_values', fn_config_changes)

    if save_config_type:
        yaml_profiles.save_profile_to_file(save_config_type, user_profile_config)


def print_config(print_config_profile):
    """Prints the current configuration if requested."""
    if print_config_profile:
        logger.debug("The current config profile settings are:\n")
        command_config.reload()
        for key, value in command_config.command_dict.items():
            logging.warning(f"{key}:")
            logging.info(f"{format_config_value(value, indent=2)}")


def validate_input_paths(input_paths, is_file_mode):
    source_directories = []
    for input_path in input_paths:
        try:
            if is_file_mode and not os.path.isfile(input_path):
                raise ValueError(f"Error: {input_path} is not a valid file.")
            elif not is_file_mode and not os.path.isdir(input_path):
                raise ValueError(f"Error: {input_path} is not a valid directory.")
            
            directory = os.path.dirname(input_path) if is_file_mode else input_path
            source_directories.append(directory)
            logger.info(f'Input directory found: {directory}\n')
        except ValueError as e:
            logger.critical(str(e))
            sys.exit(1)
    return source_directories


def resolve_config(args, config_mapping):
    return config_mapping.get(args, None)


def parse_arguments():
    # Read version from pyproject.toml
    pyproject_path = os.path.join(os.path.dirname(config_path.config_dir), 'pyproject.toml')
    with open(pyproject_path, 'r') as f:
        version_string = toml.load(f)['project']['version']

    # Create argument parser
    parser = argparse.ArgumentParser(
        description=f"""\
%(prog)s {version_string}

AV Spex is a python application designed to help process digital audio and video media created from analog sources.
The scripts will confirm that the digital files conform to predetermined specifications.
""",
        formatter_class=argparse.RawDescriptionHelpFormatter
    )

    # Add arguments (with AVAILABLE_TOOLS as choices)
    parser.add_argument('--version', action='version', version=f'%(prog)s {version_string}')
    parser.add_argument("paths", nargs='*', help="Path to the input -f: video file(s) or -d: directory(ies)")
    parser.add_argument("-dr","--dryrun", action="store_true", 
                        help="Flag to run av-spex w/out outputs or checks. Use to change config profiles w/out processing video.")
    parser.add_argument("--profile", choices=list(PROFILE_MAPPING.keys()), 
                        help="Select processing profile or turn checks off")
    parser.add_argument("-t", "--tool", choices=AVAILABLE_TOOLS, 
                        action='append', help="Select individual tools to enable")
    parser.add_argument("--on", choices=AVAILABLE_TOOLS, 
                        action='append', help="Select specific tools to turn on")
    parser.add_argument("--off", choices=AVAILABLE_TOOLS, 
                        action='append', help="Select specific tools to turn off")
    parser.add_argument("-sn","--signalflow", choices=SIGNALFLOW_MAPPING,
                        help="Select signal flow config type (JPC_AV_SVHS or BVH3100")
    parser.add_argument("-fn","--filename", choices=FILENAME_MAPPING, 
                        help="Select file name config type (jpc or bowser)")
    parser.add_argument("-sp","--saveprofile", choices=["config", "command"], 
                        help="Flag to write current config.yaml or command_config.yaml settings to new a yaml file, for re-use or reference.")
    parser.add_argument("-pp","--printprofile", action="store_true", 
                        help="Show current config profile.")
    parser.add_argument("-d","--directory", action="store_true", 
                        help="Flag to indicate input is a directory")
    parser.add_argument("-f","--file", action="store_true", 
                        help="Flag to indicate input is a video file")
    parser.add_argument('--gui', action='store_true', 
                        help='Force launch in GUI mode')
    

    # Parse arguments
    args = parser.parse_args()

<<<<<<< HEAD
    # Validate arguments
   # if not args.dryrun and not args.paths:
    #    parser.error("the following arguments are required: paths")

    source_directories = []

    if not args.paths:  # If no paths are provided, skip parsing
        source_directories = None
=======
    # Validate and process arguments
    if not args.dryrun and not args.paths:
        parser.error("the following arguments are required: paths")
>>>>>>> 3d599427

    input_paths = [] if args.dryrun else args.paths
    source_directories = validate_input_paths(input_paths, args.file)

    # Determine save_config_type based on saveprofile
    if args.saveprofile == 'config':
        save_config_type = config_path
    elif args.saveprofile == 'command':
        save_config_type = command_config
    else:
<<<<<<< HEAD
        input_paths = args.paths
=======
        save_config_type = None

    # Resolve configurations using mapping functions
    selected_profile = resolve_config(args.profile, PROFILE_MAPPING)
    sn_config_changes = resolve_config(args.signalflow, SIGNALFLOW_MAPPING)
    fn_config_changes = resolve_config(args.filename, FILENAME_MAPPING)

    # Return parsed arguments
    return ParsedArguments(
        source_directories=source_directories,
        selected_profile=selected_profile,
        tool_names=args.tool or [],
        sn_config_changes=sn_config_changes,
        fn_config_changes=fn_config_changes,
        print_config_profile=args.printprofile,
        dry_run_only=args.dryrun,
        save_config_type=save_config_type,
        user_profile_config=_generate_profile_filename(args.saveprofile),
        tools_on_names=args.on or [],
        tools_off_names=args.off or [],
        gui=args.gui
    )
>>>>>>> 3d599427


def _generate_profile_filename(saveprofile):
    if not saveprofile:
        return None
    config_dir = (config_path.config_dir if saveprofile == 'config' 
                  else command_config.config_dir)
    profile_type = 'config' if saveprofile == 'config' else 'command'
    return os.path.join(config_dir, 
                        f"{profile_type}_profile_{datetime.today().strftime('%Y-%m-%d_%H-%M-%S')}.yaml")


def initialize_directory(source_directory):
    """
    Prepare the directory for processing by finding the video file 
    and validating the filename.

    Args:
        source_directory (str): Path to the source directory

    Returns:
        tuple: (video_path, video_id, destination_directory) if successful
        None if preparation fails
    """
    video_path = find_mkv(source_directory)

    if video_path is None:
        logger.warning(f"Skipping {source_directory} due to error.\n")
        return None  # Indicates preparation failed

<<<<<<< HEAD
    # If no arguments provided, switch to GUI
    if source_directories is None:
        app = QApplication(sys.argv)
        window = MainWindow(command_config, command_config.command_dict, config_path)
        window.show()
        app.exec()  # Start the event loop

        # After GUI closes, get the selected directories
        source_directories = window.get_source_directories()

    if not source_directories:
        print("No directories provided. Exiting.")
        sys.exit(1)

    if selected_profile:
        yaml_profiles.apply_profile(command_config, selected_profile)
        logger.info(f'command_config.yaml updated to match selected tool profile\n')
=======
    valid_filename = is_valid_filename(video_path)
>>>>>>> 3d599427

    if valid_filename is False:
        logger.warning(f"Skipping {source_directory} due to error.\n")
        return None  # Indicates preparation failed

    logger.warning(f'Now processing {video_path}\n')

    # outputs video_id (i.e. 'JPC_AV_05000')
    video_id = os.path.splitext(os.path.basename(video_path))[0]

    # Check to confirm directory is the same name as the video file name
    check_directory(source_directory, video_id)

    # Create 'destination directory' for qc outputs
    destination_directory = make_qc_output_dir(source_directory, video_id)

    # Moves vrecord files to subdirectory  
    move_vrec_files(source_directory, video_id)

    # Iterate through files in the directory to identify access file
    access_file_found = None
    for filename in os.listdir(source_directory):
        if filename.lower().endswith('mp4'):
            access_file_found = filename
            logger.info("Existing access file found!\n")
            break

    return video_path, video_id, destination_directory, access_file_found


def process_embedded_fixity(video_path):
    """
    Handles embedding stream fixity tags in the video file.
    """
    existing_tags = extract_tags(video_path)
    if existing_tags:
        existing_video_hash, existing_audio_hash = extract_hashes(existing_tags)
    else:
        existing_video_hash = None
        existing_audio_hash = None

    # Check if VIDEO_STREAM_HASH and AUDIO_STREAM_HASH MKV tags exist
    if existing_video_hash is None or existing_audio_hash is None:
        embed_fixity(video_path)
    else:
        logger.critical("Existing stream hashes found!")
        if command_config.command_dict['outputs']['fixity']['overwrite_stream_fixity'] == 'yes':
            logger.critical('New stream hashes will be generated and old hashes will be overwritten!')
            embed_fixity(video_path)
        elif command_config.command_dict['outputs']['fixity']['overwrite_stream_fixity'] == 'no':
            logger.error('Not writing stream hashes to MKV\n')
        elif command_config.command_dict['outputs']['fixity']['overwrite_stream_fixity'] == 'ask me':
            # User input for handling existing stream hashes
            while True:
                user_input = input("Do you want to overwrite existing stream hashes? (yes/no): ")
                if user_input.lower() in ["yes", "y"]:
                    embed_fixity(video_path)
                    break
                elif user_input.lower() in ["no", "n"]:
                    logger.debug('Not writing stream hashes to MKV')
                    break
                else:
                    print("Invalid input. Please enter yes/no.")


def process_fixity(source_directory, video_path, video_id):
    """
    Orchestrates the entire fixity process, including embedded and file-level operations.

    Args:
        source_directory (str): Directory containing source files
        video_path (str): Path to the video file
        video_id (str): Unique identifier for the video
        command_config (object): Configuration object with fixity settings
    """
    # Embed stream fixity if required
    if command_config.command_dict['outputs']['fixity']['embed_stream_fixity'] == 'yes':
        process_embedded_fixity(video_path)

    # Validate stream hashes if required
    if command_config.command_dict['outputs']['fixity']['check_stream_fixity'] == 'yes':
        validate_embedded_md5(video_path)

    # Initialize md5_checksum variable, so it is 'None' if not assigned in output_fixity
    md5_checksum = None
    # Create checksum for video file and output results
    if command_config.command_dict['outputs']['fixity']['output_fixity'] == 'yes':
        md5_checksum = output_fixity(source_directory, video_path)

    # Verify stored checksum and write results
    if command_config.command_dict['outputs']['fixity']['check_fixity'] == 'yes':
        check_fixity(source_directory, video_id, actual_checksum=md5_checksum)


def run_tool_command(tool_name, video_path, destination_directory, video_id, command_config):
    """
    Run a specific metadata extraction tool and generate its output file.
    
    Args:
        tool_name (str): Name of the tool to run (e.g., 'exiftool', 'mediainfo')
        video_path (str): Path to the input video file
        destination_directory (str): Directory to store output files
        video_id (str): Unique identifier for the video
        command_config (object): Configuration object with tool settings
        
    Returns:
        str or None: Path to the output file, or None if tool is not run
    """
    # Define tool-specific command configurations
    tool_commands = {
        'exiftool': {
            'command': 'exiftool',
            'config_key': 'run_exiftool'
        },
        'mediainfo': {
            'command': 'mediainfo -f',
            'config_key': 'run_mediainfo'
        },
        'mediatrace': {
            'command': 'mediainfo --Details=1 --Output=XML',
            'config_key': 'run_mediatrace'
        },
        'ffprobe': {
            'command': 'ffprobe -v error -hide_banner -show_format -show_streams -print_format json',
            'config_key': 'run_ffprobe'
        }
    }

    # Check if the tool is configured to run
    tool_config = tool_commands.get(tool_name)
    if not tool_config:
        logger.error(f"tool command is not configured correctly: {tool_name}")
        return None

    # Construct output path
    output_path = os.path.join(destination_directory, f'{video_id}_{tool_name}_output.{_get_file_extension(tool_name)}')
    
    # Check if tool should be run based on configuration
    if command_config.command_dict['tools'][tool_name][tool_config['config_key']] == 'yes':
        if tool_name == 'mediatrace':
            logger.debug(f"Creating {tool_name.capitalize()} XML file to check custom MKV Tag metadata fields:")
        
        # Run the tool command
        run_command(tool_config['command'], video_path, '>', output_path)
        
        return output_path if os.path.isfile(output_path) else None
    
    return None

def _get_file_extension(tool_name):
    """
    Get the appropriate file extension for each tool's output.
    
    Args:
        tool_name (str): Name of the tool
        
    Returns:
        str: File extension for the tool's output
    """
    extension_map = {
        'exiftool': 'txt',
        'mediainfo': 'txt',
        'mediatrace': 'xml',
        'ffprobe': 'txt'
    }
    return extension_map.get(tool_name, 'txt')

def check_tool_metadata(tool_name, output_path, command_config):
    """
    Check metadata for a specific tool if configured.
    
    Args:
        tool_name (str): Name of the tool
        output_path (str): Path to the tool's output file
        command_config (object): Configuration object with tool settings
        
    Returns:
        dict or None: Differences found by parsing the tool's output, or None
    """
    # Mapping of tool names to their parsing functions
    parse_functions = {
        'exiftool': parse_exiftool,
        'mediainfo': parse_mediainfo,
        'mediatrace': parse_mediatrace,
        'ffprobe': parse_ffprobe
    }

    # Check if tool metadata checking is enabled
    if output_path and command_config.command_dict['tools'][tool_name][f'check_{tool_name}'] == 'yes':
        parse_function = parse_functions.get(tool_name)
        if parse_function:
            return parse_function(output_path)
    
    return None

def process_video_metadata(video_path, destination_directory, video_id, command_config):
    """
    Main function to process video metadata using multiple tools.
    
    Args:
        video_path (str): Path to the input video file
        destination_directory (str): Directory to store output files
        video_id (str): Unique identifier for the video
        command_config (object): Configuration object with tool settings
        
    Returns:
        dict: Dictionary of metadata differences from various tools
    """
    # List of tools to process
    tools = ['exiftool', 'mediainfo', 'mediatrace', 'ffprobe']
    
    # Store differences for each tool
    metadata_differences = {}
    
    # Process each tool
    for tool in tools:
        # Run tool and get output path
        output_path = run_tool_command(tool, video_path, destination_directory, video_id, command_config)
        
        # Check metadata and store differences
        differences = check_tool_metadata(tool, output_path, command_config)
        if differences:
            metadata_differences[tool] = differences
    
    return metadata_differences


def find_mediaconch_policy(command_config, config_path):
    """
    Find and validate the MediaConch policy file.
    
    Args:
        command_config (object): Configuration object with tool settings
        config_path (object): Configuration path object
        
    Returns:
        str or None: Full path to the policy file, or None if not found
    """
    try:
        # Get policy filename from configuration
        policy_file = command_config.command_dict['tools']['mediaconch']['mediaconch_policy']
        policy_path = os.path.join(config_path.config_dir, policy_file)

        if not os.path.exists(policy_path):
            logger.critical(f'Policy file not found: {policy_file}')
            return None

        logger.debug(f'Using MediaConch policy {policy_file}')
        return policy_path

    except KeyError as e:
        logger.critical(f'Configuration error: {e}')
        return None
    except Exception as e:
        logger.critical(f'Unexpected error finding MediaConch policy: {e}')
        return None


def run_mediaconch_command(command, input_path, output_type, output_path, policy_path):
    """
    Run MediaConch command with specified policy and input file.
    
    Args:
        command (str): Base MediaConch command
        input_path (str): Path to the input video file
        output_type (str): Output type flag (e.g., -oc for CSV)
        output_path (str): Path to save the output file
        policy_path (str): Path to the MediaConch policy file
        
    Returns:
        bool: True if command executed successfully, False otherwise
    """
    try:
        # Construct full command
        full_command = f"{command} {policy_path} \"{input_path}\" {output_type} {output_path}"
        
        logger.debug(f'Running command: {full_command}\n')
        
        # Run the command
        result = subprocess.run(full_command, shell=True, capture_output=True, text=True)
        
        # Check for command execution errors
        if result.returncode != 0:
            logger.error(f"MediaConch command failed: {result.stderr}")
            return False
        
        return True

    except Exception as e:
        logger.critical(f'Error running MediaConch command: {e}')
        return False


def parse_mediaconch_output(output_path):
    """
    Parse MediaConch CSV output and log policy validation results.
    
    Args:
        output_path (str): Path to the MediaConch CSV output file
        
    Returns:
        dict: Validation results with pass/fail status for each policy check
    """
    try:
        with open(output_path, 'r', newline='') as mc_file:
            reader = csv.reader(mc_file)
            mc_header = next(reader)  # Get the header row
            mc_values = next(reader)  # Get the values row

            # Create a dictionary to track validation results
            validation_results = {}
            found_failures = False

            # Zip headers and values to create key-value pairs
            for mc_field, mc_value in zip(mc_header, mc_values):
                validation_results[mc_field] = mc_value

                # Check for failures
                if mc_value == "fail":
                    if not found_failures:
                        logger.critical("MediaConch policy failed:")
                        found_failures = True
                    logger.critical(f"{mc_field}: {mc_value}")

            # Log overall validation status
            if not found_failures:
                logger.info("MediaConch policy passed\n")
            else:
                logger.debug("")  # Add empty line after mediaconch results

            return validation_results

    except FileNotFoundError:
        logger.critical(f"MediaConch output file not found: {output_path}\n")
        return {}
    except csv.Error as e:
        logger.critical(f"Error parsing MediaConch CSV: {e}")
        return {}
    except Exception as e:
        logger.critical(f"Unexpected error processing MediaConch output: {e}")
        return {}


def validate_video_with_mediaconch(video_path, destination_directory, video_id, command_config, config_path):
    """
    Coordinate the entire MediaConch validation process.
    
    Args:
        video_path (str): Path to the input video file
        destination_directory (str): Directory to store output files
        video_id (str): Unique identifier for the video
        command_config (object): Configuration object with tool settings
        config_path (object): Configuration path object
        
    Returns:
        dict: Validation results from MediaConch policy check
    """
    # Check if MediaConch should be run
    if command_config.command_dict['tools']['mediaconch']['run_mediaconch'] != 'yes':
        logger.info("MediaConch validation skipped")
        return {}

    # Find the policy file
    policy_path = find_mediaconch_policy(command_config, config_path)
    if not policy_path:
        return {}

    # Prepare output path
    mediaconch_output_path = os.path.join(destination_directory, f'{video_id}_mediaconch_output.csv')

    # Run MediaConch command
    if not run_mediaconch_command(
        'mediaconch -p', 
        video_path, 
        '-oc', 
        mediaconch_output_path, 
        policy_path
    ):
        return {}

    # Parse and validate MediaConch output
    validation_results = parse_mediaconch_output(mediaconch_output_path)

    return validation_results


def create_metadata_difference_report(metadata_differences, report_directory, video_id):
    """
    Create a CSV report of metadata differences.
    
    Args:
        metadata_differences (dict): Dictionary of metadata differences from various tools
        report_directory (str): Directory to save the report
        video_id (str): Unique identifier for the video
        
    Returns:
        str or None: Path to the created CSV report, or None if no differences
    """
    # If no metadata differences, log and return
    if not metadata_differences:
        logger.info("All specified metadata fields and values found, no CSV report written\n")
        return None

    # Prepare CSV file path
    csv_name = f'{video_id}_metadata_difference.csv'
    diff_csv_path = os.path.join(report_directory, csv_name)

    try:
        # Define CSV header and open file
        fieldnames = ['Metadata Tool', 'Metadata Field', 'Expected Value', 'Actual Value']
        
        with open(diff_csv_path, 'w', newline='') as diffs_csv:
            writer = csv.DictWriter(diffs_csv, fieldnames=fieldnames)
            writer.writeheader()

            # Write differences for each tool
            tools_to_check = ['exiftool', 'mediainfo', 'mediatrace', 'ffprobe']
            for tool in tools_to_check:
                if tool in metadata_differences and metadata_differences[tool]:
                    write_to_csv(metadata_differences[tool], tool, writer)

        logger.info(f"Metadata difference report created: {diff_csv_path}\n")
        return diff_csv_path

    except IOError as e:
        logger.critical(f"Error creating metadata difference CSV: {e}")
        return None


def process_qctools_output(video_path, source_directory, destination_directory, video_id, command_config, report_directory=None):
    """
    Process QCTools output, including running QCTools and optional parsing.
    
    Args:
        video_path (str): Path to the input video file
        destination_directory (str): Directory to store output files
        video_id (str): Unique identifier for the video
        command_config (object): Configuration object with tool settings
        report_directory (str, optional): Directory to save reports
        
    Returns:
        dict: Processing results and paths
    """
    results = {
        'qctools_output_path': None,
        'qctools_check_output': None
    }

    # Check if QCTools should be run
    if command_config.command_dict['tools']['qctools']['run_qctools'] != 'yes':
        return results

    # Prepare QCTools output path
    qctools_ext = command_config.command_dict['outputs']['qctools_ext']
    qctools_output_path = os.path.join(destination_directory, f'{video_id}.{qctools_ext}')
    
    try:
        # Run QCTools command
        run_command('qcli -i', video_path, '-o', qctools_output_path)
        logger.debug('')  # Add new line for cleaner terminal output
        results['qctools_output_path'] = qctools_output_path

        # Check QCTools output if configured
        if command_config.command_dict['tools']['qctools']['check_qctools'] == 'yes':
            # Ensure report directory exists
            if not report_directory:
                report_directory = make_report_dir(source_directory, video_id)

            # Verify QCTools output file exists
            if not os.path.isfile(qctools_output_path):
                logger.critical(f"Unable to check qctools report. No file found at: {qctools_output_path}\n")
                return results

            # Run QCTools parsing
            run_qctparse(video_path, qctools_output_path, report_directory)
            # currently not using results['qctools_check_output']

    except Exception as e:
        logger.critical(f"Error processing QCTools output: {e}")

    return results


def process_access_file(video_path, source_directory, video_id, command_config):
    """
    Generate access file if configured and not already existing.
    
    Args:
        video_path (str): Path to the input video file
        source_directory (str): Source directory for the video
        video_id (str): Unique identifier for the video
        command_config (object): Configuration object with tool settings
        
    Returns:
        str or None: Path to the created access file, or None
    """
    # Check if access file should be generated
    if command_config.command_dict['outputs']['access_file'] != 'yes':
        return None

    access_output_path = os.path.join(source_directory, f'{video_id}_access.mp4')

    try:
        # Check if access file already exists
        if os.path.isfile(access_output_path):
            logger.critical(f"Access file already exists, not running ffmpeg\n")
            return None

        # Generate access file
        make_access_file(video_path, access_output_path)
        return access_output_path

    except Exception as e:
        logger.critical(f"Error creating access file: {e}")
        return None


def generate_final_report(video_id, source_directory, report_directory, destination_directory, command_config):
    """
    Generate final HTML report if configured.
    
    Args:
        video_id (str): Unique identifier for the video
        source_directory (str): Source directory for the video
        report_directory (str): Directory containing report files
        destination_directory (str): Destination directory for output files
        command_config (object): Configuration object with tool settings
        
    Returns:
        str or None: Path to the generated HTML report, or None
    """
    # Check if report should be generated
    if command_config.command_dict['outputs']['report'] != 'yes':
        return None

    try:
        html_report_path = os.path.join(source_directory, f'{video_id}_avspex_report.html')
        
        # Generate HTML report
        write_html_report(video_id, report_directory, destination_directory, html_report_path)
        
        logger.info(f"HTML report generated: {html_report_path}\n")
        return html_report_path

    except Exception as e:
        logger.critical(f"Error generating HTML report: {e}")
        return None


def process_video_outputs(video_path, source_directory, destination_directory, video_id, command_config, metadata_differences):
    """
    Coordinate the entire output processing workflow.
    
    Args:
        video_path (str): Path to the input video file
        source_directory (str): Source directory for the video
        destination_directory (str): Destination directory for output files
        video_id (str): Unique identifier for the video
        command_config (object): Configuration object with tool settings
        metadata_differences (dict): Differences found in metadata checks
        
    Returns:
        dict: Processing results and file paths
    """

    # Collect processing results
    processing_results = {
        'metadata_diff_report': None,
        'qctools_output': None,
        'access_file': None,
        'html_report': None
    }

    # Create report directory if report is enabled
    report_directory = None
    if command_config.command_dict['outputs']['report'] == 'yes':
        report_directory = make_report_dir(source_directory, video_id)
        # Process metadata differences report
        processing_results['metadata_diff_report'] = create_metadata_difference_report(
                metadata_differences, report_directory, video_id
            )
    else:
         processing_results['metadata_diff_report'] =  None

    # Process QCTools output
    process_qctools_output(
        video_path, source_directory, destination_directory, video_id, command_config, report_directory
    )

    # Generate access file
    processing_results['access_file'] = process_access_file(
        video_path, source_directory, video_id, command_config
    )

    # Generate final HTML report
    processing_results['html_report'] = generate_final_report(
        video_id, source_directory, report_directory, destination_directory, command_config
    )

    return processing_results


def create_processing_timer():
    """
    Create a context manager for tracking processing time.
    
    Returns:
        ProcessingTimer: A context manager for timing operations
    """
    
    class ProcessingTimer:
        def __init__(self):
            self.start_time = None
            self.end_time = None
            self.total_time = 0  # Initialize to 0 to avoid NoneType issues

        def __enter__(self):
            self.start_time = time.time()
            return self

        def __exit__(self, exc_type, exc_val, exc_tb):
            self.end_time = time.time()
            self.total_time = self.end_time - self.start_time

        def get_formatted_time(self):
            """
            Get formatted time string for total processing duration.
            
            Returns:
                str: Formatted time (HH:MM:SS)
            """
            # Ensure total_time is valid
            if self.total_time is None:
                return "00:00:00"
            
            hours, remainder = divmod(int(self.total_time), 3600)
            minutes, seconds = divmod(remainder, 60)
            return f"{hours:02}:{minutes:02}:{seconds:02}"

        def log_time_details(self, video_id):
            """
            Log detailed time information.
            
            Args:
                video_id (str): Identifier for the processed video
            """
            if self.start_time is None or self.end_time is None:
                logger.error("Timer was not properly started or stopped.")
                return
            
            logger.info(
                f'Process time for {video_id}: '
                f'time start: {time.strftime("%Y-%m-%d %H:%M:%S", time.localtime(self.start_time))}; '
                f'time end: {time.strftime("%Y-%m-%d %H:%M:%S", time.localtime(self.end_time))}; '
                f'total time: {self.get_formatted_time()}'
            )

    return ProcessingTimer()


def display_processing_banner(video_id=None):
    """
    Display ASCII art banners before and after processing.
    
    Args:
        video_id (str, optional): Video identifier for additional banner
    """
    tape_icon = art('cassette1')
    banner = f'\n{tape_icon}    {tape_icon}    {tape_icon}    {tape_icon}    {tape_icon}\n'
    print(banner)

    if video_id:
        ascii_video_id = text2art(video_id, font='tarty2')
        logger.warning(f'Processing complete:{ascii_video_id}\n')


def process_directories(source_directories):
    for source_directory in source_directories:
        # sanitize user input directory path
        source_directory = os.path.normpath(source_directory)
        process_single_directory(source_directory)


def process_single_directory(source_directory):

    # Display initial processing banner
    display_processing_banner()

    # Use processing timer for tracking
    with create_processing_timer() as timer:
        try:
            # Call the new prep_directory function
            init_dir_result = initialize_directory(source_directory)
            if init_dir_result is None:
                return  # Skip to the next source_directory if preparation failed

            # Unpack the returned values
            video_path, video_id, destination_directory, access_file_found = init_dir_result

            process_fixity(source_directory, video_path, video_id)

            mediaconch_results = validate_video_with_mediaconch(
            video_path, 
            destination_directory, 
            video_id, 
            command_config, 
            config_path
            )

            metadata_differences = process_video_metadata(
                video_path, 
                destination_directory, 
                video_id, 
                command_config
                )

            processing_results = process_video_outputs(
                video_path,
                source_directory,
                destination_directory,
                video_id,
                command_config,
                metadata_differences
            )

            logger.debug(f'Please note that any warnings on metadata are just used to help any issues with your file. If they are not relevant at this point in your workflow, just ignore this. Thanks!\n')

            # Display final processing banner
            display_processing_banner(video_id)

        except Exception as e:
            logger.critical(f"Error processing directory {source_directory}: {e}")
            return None
        finally:
            # Optional brief pause between directory processing
            time.sleep(1)

    # Log processing time
    timer.log_time_details(video_id)


def print_av_spex_logo():
    avspex_icon = text2art("A-V Spex", font='5lineoblique')
    print(f'{avspex_icon}\n')


def print_nmaahc_logo():
    nmaahc_icon = text2art("nmaahc",font='tarty1')
    print(f'{nmaahc_icon}\n')


def log_overall_time(overall_start_time, overall_end_time):
    logger.warning(f'All files processed!\n')
    overall_total_time = overall_end_time - overall_start_time
    formatted_overall_time = time.strftime("%H:%M:%S", time.gmtime(overall_total_time))
    logger.info(f"Overall processing time for all directories: {formatted_overall_time}\n")

    return formatted_overall_time


def run_cli_mode(args):
    print_av_spex_logo()

    # Update YAML configs
    update_yaml_configs(args.selected_profile, args.tool_names, args.tools_on_names, args.tools_off_names,
                        args.sn_config_changes, args.fn_config_changes, args.save_config_type,
                        args.user_profile_config)

    # Print config
    print_config(args.print_config_profile)

    if args.dry_run_only:
        logger.critical("Dry run selected. Exiting now.")
        sys.exit(1)


def run_avspex(source_directories):
    '''
    av-spex takes 1 input file or directory as an argument, like this:
    av-spex <input_directory> (or -f <input_file.mkv>)
    it confirms the file is valid, generates metadata on the file, then checks it against expected values.
    '''

    check_py_version()

    for command in required_commands:
        if not check_external_dependency(command):
            print(f"Error: {command} not found. Please install it.")
            sys.exit(1)

    # Reload the dictionaries if the profile has been applied
    config_path.reload()
    command_config.reload()

    overall_start_time = time.time()

    process_directories(source_directories)

    print_nmaahc_logo()

    overall_end_time = time.time()

    formatted_overall_time = log_overall_time(overall_start_time, overall_end_time)

def main():
    args = parse_arguments()

    if args.gui or (args.source_directories is None and not sys.argv[1:]):
        # GUI Mode
        app = QApplication(sys.argv)
        window = MainWindow()
        window.show()
        sys.exit(app.exec_())
        # After GUI closes, get the selected directories
        source_directories = window.get_source_directories()
    else:
        # CLI Mode
        run_cli_mode(args)
        source_directories = args.source_directories

    if source_directories:
        run_avspex(source_directories)


if __name__ == "__main__":
    main()<|MERGE_RESOLUTION|>--- conflicted
+++ resolved
@@ -13,12 +13,9 @@
 import toml
 from art import art, text2art
 from datetime import datetime
-<<<<<<< HEAD
-=======
 from dataclasses import dataclass
 from typing import List, Optional, Any
 
->>>>>>> 3d599427
 from PyQt6.QtWidgets import (
     QApplication
 )
@@ -376,20 +373,9 @@
     # Parse arguments
     args = parser.parse_args()
 
-<<<<<<< HEAD
-    # Validate arguments
-   # if not args.dryrun and not args.paths:
-    #    parser.error("the following arguments are required: paths")
-
-    source_directories = []
-
-    if not args.paths:  # If no paths are provided, skip parsing
-        source_directories = None
-=======
     # Validate and process arguments
     if not args.dryrun and not args.paths:
         parser.error("the following arguments are required: paths")
->>>>>>> 3d599427
 
     input_paths = [] if args.dryrun else args.paths
     source_directories = validate_input_paths(input_paths, args.file)
@@ -400,9 +386,6 @@
     elif args.saveprofile == 'command':
         save_config_type = command_config
     else:
-<<<<<<< HEAD
-        input_paths = args.paths
-=======
         save_config_type = None
 
     # Resolve configurations using mapping functions
@@ -425,7 +408,6 @@
         tools_off_names=args.off or [],
         gui=args.gui
     )
->>>>>>> 3d599427
 
 
 def _generate_profile_filename(saveprofile):
@@ -456,27 +438,7 @@
         logger.warning(f"Skipping {source_directory} due to error.\n")
         return None  # Indicates preparation failed
 
-<<<<<<< HEAD
-    # If no arguments provided, switch to GUI
-    if source_directories is None:
-        app = QApplication(sys.argv)
-        window = MainWindow(command_config, command_config.command_dict, config_path)
-        window.show()
-        app.exec()  # Start the event loop
-
-        # After GUI closes, get the selected directories
-        source_directories = window.get_source_directories()
-
-    if not source_directories:
-        print("No directories provided. Exiting.")
-        sys.exit(1)
-
-    if selected_profile:
-        yaml_profiles.apply_profile(command_config, selected_profile)
-        logger.info(f'command_config.yaml updated to match selected tool profile\n')
-=======
     valid_filename = is_valid_filename(video_path)
->>>>>>> 3d599427
 
     if valid_filename is False:
         logger.warning(f"Skipping {source_directory} due to error.\n")
