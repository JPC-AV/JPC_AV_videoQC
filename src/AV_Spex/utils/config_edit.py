--- conflicted
+++ resolved
@@ -2,7 +2,7 @@
 from typing import List
 
 from ..utils.log_setup import logger
-from ..utils.config_setup import ChecksConfig, SpexConfig, FilenameProfile
+from ..utils.config_setup import ChecksConfig, SpexConfig, FilenameProfile, FilenameSection
 from ..utils.config_manager import ConfigManager
 
 
@@ -114,7 +114,6 @@
     return config_mapping.get(args, None)
 
 
-<<<<<<< HEAD
 def apply_filename_profile(selected_profile: FilenameProfile):
     """Apply a FilenameProfile dataclass to the current configuration"""
     spex_config = config_mgr.get_config('spex', SpexConfig)
@@ -141,7 +140,7 @@
     
     # Use set_config to ensure complete replacement
     config_mgr.set_config('spex', spex_config)
-=======
+
 def apply_signalflow_profile(selected_profile: dict):
     """Apply signalflow profile changes to spex_config.
     
@@ -180,7 +179,6 @@
     
     # Save the last used config
     config_mgr.save_last_used_config('spex')
->>>>>>> cfed9ea6
 
 
 def apply_profile(selected_profile):
