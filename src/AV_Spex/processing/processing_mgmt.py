import os
import shutil

from ..processing import run_tools
from ..utils import dir_setup
from ..utils.log_setup import logger
from ..utils.setup_config import ChecksConfig, SpexConfig
from ..utils.config_manager import ConfigManager
from ..utils.generate_report import generate_final_report
from ..checks.fixity_check import check_fixity, output_fixity
from ..checks.mediainfo_check import parse_mediainfo
from ..checks.mediatrace_check import parse_mediatrace, create_metadata_difference_report
from ..checks.exiftool_check import parse_exiftool
from ..checks.ffprobe_check import parse_ffprobe
from ..checks.embed_fixity import validate_embedded_md5, process_embedded_fixity
from ..checks.make_access import process_access_file
from ..checks.qct_parse import run_qctparse
from ..checks.mediaconch_check import find_mediaconch_policy, run_mediaconch_command, parse_mediaconch_output


config_mgr = ConfigManager()
checks_config = config_mgr.get_config('checks', ChecksConfig)
spex_config = config_mgr.get_config('spex', SpexConfig)


def process_fixity(source_directory, video_path, video_id):
    """
    Orchestrates the entire fixity process, including embedded and file-level operations.

    Args:
        source_directory (str): Directory containing source files
        video_path (str): Path to the video file
        video_id (str): Unique identifier for the video
    """
    # Embed stream fixity if required  
    if checks_config.fixity.embed_stream_fixity == 'yes':
        process_embedded_fixity(video_path)

    # Validate stream hashes if required
    if checks_config.fixity.validate_stream_fixity == 'yes':
        if checks_config.fixity.embed_stream_fixity == 'yes':
            logger.critical("Embed stream fixity is turned on, which overrides validate_fixity. Skipping validate_fixity.\n")
        else:
            validate_embedded_md5(video_path)

    # Initialize md5_checksum variable
    md5_checksum = None

    # Create checksum for video file and output results
    if checks_config.fixity.output_fixity == 'yes':
        md5_checksum = output_fixity(source_directory, video_path)

    # Verify stored checksum and write results  
    if checks_config.fixity.check_fixity == 'yes':
        check_fixity(source_directory, video_id, actual_checksum=md5_checksum)


def process_qctools_output(video_path, source_directory, destination_directory, video_id, report_directory=None):
    """
    Process QCTools output, including running QCTools and optional parsing.
    
    Args:
        video_path (str): Path to the input video file
        destination_directory (str): Directory to store output files
        video_id (str): Unique identifier for the video
        report_directory (str, optional): Directory to save reports
        
    Returns:
        dict: Processing results and paths
    """
    results = {
        'qctools_output_path': None,
        'qctools_check_output': None
    }

    # Prepare QCTools output path
    qctools_ext = checks_config.outputs.qctools_ext
    qctools_output_path = os.path.join(destination_directory, f'{video_id}.{qctools_ext}')
    

    # Run QCTools command
    if checks_config.tools.qctools.run_tool == 'yes':
        run_tools.run_command('qcli -i', video_path, '-o', qctools_output_path)
        logger.debug('')  # Add new line for cleaner terminal output
        results['qctools_output_path'] = qctools_output_path

    # Check QCTools output if configured
    if checks_config.tools.qctools.check_tool == 'yes':
        # Ensure report directory exists
        if not report_directory:
            report_directory = dir_setup.make_report_dir(source_directory, video_id)

        # Verify QCTools output file exists
        if not os.path.isfile(qctools_output_path):
            logger.critical(f"Unable to check qctools report. No file found at: {qctools_output_path}\n")
            return results

<<<<<<< HEAD
        # Run QCTools parsing
        run_qctparse(video_path, qctools_output_path, report_directory)
        # currently not using results['qctools_check_output']

=======
    except Exception as e:
        logger.critical(f"Error processing QCTools output: {e}")
>>>>>>> 4fd8c2ab

    # Run QCTools parsing
    run_qctparse(video_path, qctools_output_path, report_directory)
    # currently not using results['qctools_check_output']

    return results


def process_video_outputs(video_path, source_directory, destination_directory, video_id, metadata_differences):
    """
    Coordinate the entire output processing workflow.
    
    Args:
        video_path (str): Path to the input video file
        source_directory (str): Source directory for the video
        destination_directory (str): Destination directory for output files
        video_id (str): Unique identifier for the video
        metadata_differences (dict): Differences found in metadata checks
        
    Returns:
        dict: Processing results and file paths
    """

    # Collect processing results
    processing_results = {
        'metadata_diff_report': None,
        'qctools_output': None,
        'access_file': None,
        'html_report': None
    }

    # Create report directory if report is enabled
    report_directory = None
    if checks_config.outputs.report == 'yes':
        report_directory = dir_setup.make_report_dir(source_directory, video_id)
        # Process metadata differences report
        processing_results['metadata_diff_report'] = create_metadata_difference_report(
                metadata_differences, report_directory, video_id
            )
    else:
         processing_results['metadata_diff_report'] =  None

    # Process QCTools output
    process_qctools_output(
        video_path, source_directory, destination_directory, video_id, report_directory
    )

    # Generate access file
    processing_results['access_file'] = process_access_file(
        video_path, source_directory, video_id
    )

    # Generate final HTML report
    processing_results['html_report'] = generate_final_report(
        video_id, source_directory, report_directory, destination_directory
    )

    return processing_results


def check_tool_metadata(tool_name, output_path):
    """
    Check metadata for a specific tool if configured.
    
    Args:
        tool_name (str): Name of the tool
        output_path (str): Path to the tool's output file
        
    Returns:
        dict or None: Differences found by parsing the tool's output, or None
    """
    # Mapping of tool names to their parsing functions
    parse_functions = {
        'exiftool': parse_exiftool,
        'mediainfo': parse_mediainfo,
        'mediatrace': parse_mediatrace,
        'ffprobe': parse_ffprobe
    }

    # Check if tool metadata checking is enabled
    tool = getattr(checks_config.tools, tool_name)
    if output_path and tool.check_tool == 'yes':
        parse_function = parse_functions.get(tool_name)
        if parse_function:
            return parse_function(output_path)
    
    return None


def process_video_metadata(video_path, destination_directory, video_id):
    """
    Main function to process video metadata using multiple tools.
    
    Args:
        video_path (str): Path to the input video file
        destination_directory (str): Directory to store output files
        video_id (str): Unique identifier for the video
        
    Returns:
        dict: Dictionary of metadata differences from various tools
    """
    # List of tools to process
    tools = ['exiftool', 'mediainfo', 'mediatrace', 'ffprobe']
    
    # Store differences for each tool
    metadata_differences = {}
    
    # Process each tool
    for tool in tools:
        # Run tool and get output path
        output_path = run_tools.run_tool_command(tool, video_path, destination_directory, video_id)
        
        # Check metadata and store differences
        differences = check_tool_metadata(tool, output_path)
        if differences:
            metadata_differences[tool] = differences
    
    return metadata_differences


def validate_video_with_mediaconch(video_path, destination_directory, video_id):
    """
    Coordinate the entire MediaConch validation process.
    
    Args:
        video_path (str): Path to the input video file
        destination_directory (str): Directory to store output files
        video_id (str): Unique identifier for the video
        config_path (object): Configuration path object
        
    Returns:
        dict: Validation results from MediaConch policy check
    """
    # Check if MediaConch should be run
    if checks_config.tools.mediaconch.run_mediaconch != 'yes':
        logger.info(f"MediaConch validation skipped\n")
        return {}

    # Find the policy file
    policy_path = find_mediaconch_policy()
    if not policy_path:
        return {}

    # Prepare output path
    mediaconch_output_path = os.path.join(destination_directory, f'{video_id}_mediaconch_output.csv')

    # Run MediaConch command
    if not run_mediaconch_command(
        'mediaconch -p', 
        video_path, 
        '-oc', 
        mediaconch_output_path, 
        policy_path
    ):
        return {}

    # Parse and validate MediaConch output
    validation_results = parse_mediaconch_output(mediaconch_output_path)

    return validation_results


def setup_mediaconch_policy(user_policy_path: str = None) -> str:
    """
    Set up MediaConch policy file, either using user-provided policy or default.
    
    Args:
        user_policy_path (str, optional): Path to user-provided policy file
        
    Returns:
        str: Name of the policy file that will be used
    """
    config_mgr = ConfigManager()
    
    if not user_policy_path:
        # Return current policy file name from config
        current_config = config_mgr.get_config('checks', ChecksConfig)
        return current_config.tools.mediaconch.mediaconch_policy
        
    try:
        # Verify user policy file exists
        if not os.path.exists(user_policy_path):
            logger.critical(f"User provided policy file not found: {user_policy_path}")
            return None
            
        # Get policy file name and destination path
        policy_filename = os.path.basename(user_policy_path)
        policy_dest_dir = os.path.join(config_mgr.project_root, 'config', 'mediaconch_policies')
        policy_dest_path = os.path.join(policy_dest_dir, policy_filename)
        
        # Create mediaconch_policies directory if it doesn't exist
        os.makedirs(policy_dest_dir, exist_ok=True)
        
        # Copy policy file to config directory, overwriting if file exists
        shutil.copy2(user_policy_path, policy_dest_path, follow_symlinks=False)
        logger.info(f"Copied user policy file to config directory: {policy_filename}")
        
        # Get current config to preserve run_mediaconch value
        current_config = config_mgr.get_config('checks', ChecksConfig)
        run_mediaconch = current_config.tools.mediaconch.run_mediaconch
        
        # Update config to use new policy file while preserving run_mediaconch
        config_mgr.update_config('checks', {
            'tools': {
                'mediaconch': {
                    'mediaconch_policy': policy_filename,
                    'run_mediaconch': run_mediaconch
                }
            }
        })
        logger.info(f"Updated config to use new policy file: {policy_filename}")
        
        return policy_filename
        
    except Exception as e:
        logger.critical(f"Error setting up MediaConch policy: {e}")
        return None<|MERGE_RESOLUTION|>--- conflicted
+++ resolved
@@ -95,19 +95,9 @@
             logger.critical(f"Unable to check qctools report. No file found at: {qctools_output_path}\n")
             return results
 
-<<<<<<< HEAD
         # Run QCTools parsing
         run_qctparse(video_path, qctools_output_path, report_directory)
         # currently not using results['qctools_check_output']
-
-=======
-    except Exception as e:
-        logger.critical(f"Error processing QCTools output: {e}")
->>>>>>> 4fd8c2ab
-
-    # Run QCTools parsing
-    run_qctparse(video_path, qctools_output_path, report_directory)
-    # currently not using results['qctools_check_output']
 
     return results
 
